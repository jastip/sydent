--- conflicted
+++ resolved
@@ -90,27 +90,10 @@
             inJson = json.load(request.content)
         except ValueError:
             logger.warn("Peer %s made push connection with malformed JSON", peer.servername)
-<<<<<<< HEAD
             request.setResponseCode(400)
             request.write(json.dumps({'errcode': 'M_BAD_JSON', 'error': 'Malformed JSON'}))
             request.finish()
             return
-=======
-            return {'errcode': 'M_BAD_JSON', 'error': 'Malformed JSON'}
-
-        if 'sgAssocs' not in inJson:
-            logger.warn("Peer %s made push connection with no 'sgAssocs' key in JSON", peer.servername)
-            return {'errcode': 'M_BAD_JSON', 'error': 'No "sgAssocs" key in JSON'}
-
-        failedIds = []
-
-        globalAssocsStore = GlobalAssociationStore(self.sydent)
-
-        for originId,sgAssoc in inJson['sgAssocs'].items():
-            try:
-                peer.verifySignedAssociation(sgAssoc)
-                logger.debug("Signed association from %s with origin ID %s verified", peer.servername, originId)
->>>>>>> 7746f00d
 
         # Ensure there is data we are able to process
         if 'sg_assocs' not in inJson and 'invite_tokens' not in inJson and 'ephemeral_public_keys' not in inJson:
@@ -136,14 +119,14 @@
                     yield peer.verifySignedAssociation(sgAssoc)
                 except (NoSignaturesException, NoMatchingSignatureException, RemotePeerError, SignatureVerifyException):
                     self.sydent.db.rollback()
-                    logger.warn("Failed to verify JSON from %s", peer.servername)
+                    logger.warn("Failed to verify signed association from %s", peer.servername)
                     request.setResponseCode(400)
                     request.write(json.dumps({'errcode': 'M_VERIFICATION_FAILED', 'error': 'Signature verification failed'}))
                     request.finish()
                     return
                 except Exception:
                     self.sydent.db.rollback()
-                    logger.exception("Failed to verify JSON from %s", peer.servername)
+                    logger.exception("Failed to verify signed association from %s", peer.servername)
                     request.setResponseCode(500)
                     request.write(json.dumps({'errcode': 'M_INTERNAL_SERVER_ERROR', 'error': 'Signature verification failed'}))
                     request.finish()
