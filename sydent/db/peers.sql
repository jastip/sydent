/*
Copyright 2014 OpenMarket Ltd

Licensed under the Apache License, Version 2.0 (the "License");
you may not use this file except in compliance with the License.
You may obtain a copy of the License at

    http://www.apache.org/licenses/LICENSE-2.0

Unless required by applicable law or agreed to in writing, software
distributed under the License is distributed on an "AS IS" BASIS,
WITHOUT WARRANTIES OR CONDITIONS OF ANY KIND, either express or implied.
See the License for the specific language governing permissions and
limitations under the License.
*/

CREATE TABLE IF NOT EXISTS peers (
	id integer primary key,
	name varchar(255) not null,
	port integer default null,
	lastSentVersion integer,
	lastPokeSucceededAt integer,
	active integer not null default 0,
	shadow integer not null default 0
);
CREATE UNIQUE INDEX IF NOT EXISTS name on peers(name);

<<<<<<< HEAD
CREATE TABLE IF NOT EXISTS peer_pubkeys (
	id integer primary key,
	peername varchar(255) not null,
	alg varchar(16) not null,
	key text not null,
	foreign key (peername) references peers (peername)
);
=======
CREATE TABLE IF NOT EXISTS peer_pubkeys (id integer primary key, peername varchar(255) not null, alg varchar(16) not null, key text not null, foreign key (peername) references peers (name));
>>>>>>> 33657f87
CREATE UNIQUE INDEX IF NOT EXISTS peername_alg on peer_pubkeys(peername, alg);<|MERGE_RESOLUTION|>--- conflicted
+++ resolved
@@ -25,15 +25,11 @@
 );
 CREATE UNIQUE INDEX IF NOT EXISTS name on peers(name);
 
-<<<<<<< HEAD
 CREATE TABLE IF NOT EXISTS peer_pubkeys (
 	id integer primary key,
 	peername varchar(255) not null,
 	alg varchar(16) not null,
 	key text not null,
-	foreign key (peername) references peers (peername)
+	foreign key (peername) references peers (name)
 );
-=======
-CREATE TABLE IF NOT EXISTS peer_pubkeys (id integer primary key, peername varchar(255) not null, alg varchar(16) not null, key text not null, foreign key (peername) references peers (name));
->>>>>>> 33657f87
 CREATE UNIQUE INDEX IF NOT EXISTS peername_alg on peer_pubkeys(peername, alg);