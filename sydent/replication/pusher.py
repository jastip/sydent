# -*- coding: utf-8 -*-

# Copyright 2014 OpenMarket Ltd
#
# Licensed under the Apache License, Version 2.0 (the "License");
# you may not use this file except in compliance with the License.
# You may obtain a copy of the License at
#
#     http://www.apache.org/licenses/LICENSE-2.0
#
# Unless required by applicable law or agreed to in writing, software
# distributed under the License is distributed on an "AS IS" BASIS,
# WITHOUT WARRANTIES OR CONDITIONS OF ANY KIND, either express or implied.
# See the License for the specific language governing permissions and
# limitations under the License.

import logging
import copy

import twisted.internet.reactor
import twisted.internet.task

from sydent.util import time_msec
from sydent.replication.peer import LocalPeer
from sydent.db.threepid_associations import LocalAssociationStore
from sydent.db.peers import PeerStore
from sydent.threepid.assocsigner import AssociationSigner

logger = logging.getLogger(__name__)


class Pusher:
    def __init__(self, sydent):
        self.sydent = sydent
        self.pushing = False
        self.peerStore = PeerStore(self.sydent)

    def setup(self):
        cb = twisted.internet.task.LoopingCall(Pusher.scheduledPush, self)
        cb.start(10.0)

    def getSignedAssociationsAfterId(self, afterId, limit):
        signedAssocs = {}

        localAssocStore = LocalAssociationStore(self.sydent)
        (localAssocs, maxId) = localAssocStore.getAssociationsAfterId(afterId, limit)

        assocSigner = AssociationSigner(self.sydent)

        for localId in localAssocs:
            sgAssoc = assocSigner.signedThreePidAssociation(localAssocs[localId])
            shadowSgAssoc = None

            if self.sydent.shadow_hs_master and self.sydent.shadow_hs_slave:
                shadowAssoc = copy.deepcopy(localAssocs[localId])
<<<<<<< HEAD

                # mxid is null if 3pid has been unbound
=======
>>>>>>> 31b2a300
                if shadowAssoc.mxid:
                    shadowAssoc.mxid = shadowAssoc.mxid.replace(
                        ":" + self.sydent.shadow_hs_master,
                        ":" + self.sydent.shadow_hs_slave
                    )
                shadowSgAssoc = assocSigner.signedThreePidAssociation(shadowAssoc)

            signedAssocs[localId] = (sgAssoc, shadowSgAssoc)

        return (signedAssocs, maxId)

    def doLocalPush(self):
        """
        Synchronously push local associations to this server (ie. copy them to globals table)
        The local server is essentially treated the same as any other peer except we don't do the
        network round-trip and this function can be used so the association goes into the global table
        before the http call returns (so clients know it will be available on at least the same ID server they used)
        """
        localPeer = LocalPeer(self.sydent)

        signedAssocs = self.getSignedAssociationsAfterId(localPeer.lastId, None)[0]

        localPeer.pushUpdates(signedAssocs)

    def scheduledPush(self):
        if self.pushing:
            return
        self.pushing = True

        updateDeferred = None

        try:
            peers = self.peerStore.getAllPeers()

            for p in peers:
                logger.debug("Looking for update after %d to push to %s", p.lastSentVersion, p.servername)
                (signedAssocTuples, maxId) = self.getSignedAssociationsAfterId(p.lastSentVersion, 100)
                logger.debug("%d updates to push to %s", len(signedAssocTuples), p.servername)
                if len(signedAssocTuples) > 0:
                    logger.info("Pushing %d updates to %s", len(signedAssocTuples), p.servername)
                    updateDeferred = p.pushUpdates(signedAssocTuples)
                    updateDeferred.addCallback(self._pushSucceeded, peer=p, maxId=maxId)
                    updateDeferred.addErrback(self._pushFailed, peer=p)
                    break
        finally:
            if not updateDeferred:
                self.pushing = False

    def _pushSucceeded(self, result, peer, maxId):
        logger.info("Pushed updates up to %d to %s with result %d %s",
                    maxId, peer.servername, result.code, result.phrase)

        self.peerStore.setLastSentVersionAndPokeSucceeded(peer.servername, maxId, time_msec())

        self.pushing = False
        self.scheduledPush()

    def _pushFailed(self, failure, peer):
        logger.info("Failed to push updates to %s: %s", peer.servername, failure)
        self.pushing = False
        return None<|MERGE_RESOLUTION|>--- conflicted
+++ resolved
@@ -53,11 +53,8 @@
 
             if self.sydent.shadow_hs_master and self.sydent.shadow_hs_slave:
                 shadowAssoc = copy.deepcopy(localAssocs[localId])
-<<<<<<< HEAD
 
                 # mxid is null if 3pid has been unbound
-=======
->>>>>>> 31b2a300
                 if shadowAssoc.mxid:
                     shadowAssoc.mxid = shadowAssoc.mxid.replace(
                         ":" + self.sydent.shadow_hs_master,
