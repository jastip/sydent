--- conflicted
+++ resolved
@@ -33,11 +33,7 @@
     install_requires=[
         "signedjson==1.0.0",
         "unpaddedbase64==1.1.0",
-<<<<<<< HEAD
-        "Twisted>=14.0.0,<18.0.0",
-=======
         "Twisted>=16.0.0",
->>>>>>> 207531d2
         "service_identity>=1.0.0",
         "pyasn1",
         "pynacl",
